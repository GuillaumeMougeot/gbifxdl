--- conflicted
+++ resolved
@@ -689,15 +689,9 @@
             host="io.erda.au.dk",
             port=2222,
             username="gmo@ecos.au.dk",
-<<<<<<< HEAD
             client_keys=["~/.ssh/id_rsa"]),
         remote_base_path="datasets/test9",
         local_out_dir="/home/george/codes/gbifxdl/data/classif/mini/sampled_for_annotation"
-=======
-            client_keys=["C:\\Users\\au761367\\.ssh\\id_rsa"]),
-        remote_base_path="datasets/lepi",
-        local_out_dir="data\\classif\\lepi\\sampled_for_annotation"
->>>>>>> f7a94469
     ))
 
     # asyncio.run(download_files_from_sftp_perf(
